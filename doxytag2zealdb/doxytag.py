--- conflicted
+++ resolved
@@ -282,12 +282,8 @@
             A string containing the correct documentation filename from the
             tag.
         '''
-<<<<<<< HEAD
-        return super(fileTagProcessor, self).get_filename(tag)
-=======
         filename = super(fileTagProcessor, self).get_filename(tag)
         return self.add_extension_if_missing(filename, '.html')
->>>>>>> a73d072c
 
 
 class namespaceTagProcessor(TagProcessorWithAutoStuffAndCompoundTagName):
